/*
 * Licensed to the Apache Software Foundation (ASF) under one
 * or more contributor license agreements.  See the NOTICE file
 * distributed with this work for additional information
 * regarding copyright ownership.  The ASF licenses this file
 * to you under the Apache License, Version 2.0 (the
 * "License"); you may not use this file except in compliance
 * with the License.  You may obtain a copy of the License at
 *
 *     http://www.apache.org/licenses/LICENSE-2.0
 *
 * Unless required by applicable law or agreed to in writing, software
 * distributed under the License is distributed on an "AS IS" BASIS,
 * WITHOUT WARRANTIES OR CONDITIONS OF ANY KIND, either express or implied.
 * See the License for the specific language governing permissions and
 * limitations under the License.
 */
package org.apache.beam.runners.dataflow;

import static org.apache.beam.runners.dataflow.util.TimeUtil.fromCloudTime;

import com.google.api.client.googleapis.json.GoogleJsonResponseException;
import com.google.api.client.util.BackOff;
import com.google.api.client.util.BackOffUtils;
import com.google.api.client.util.NanoClock;
import com.google.api.client.util.Sleeper;
import com.google.api.services.dataflow.model.Job;
import com.google.api.services.dataflow.model.JobMessage;
import com.google.api.services.dataflow.model.JobMetrics;
import com.google.api.services.dataflow.model.MetricUpdate;
import com.google.common.annotations.VisibleForTesting;
import com.google.common.base.MoreObjects;
import java.io.IOException;
import java.net.SocketTimeoutException;
import java.util.List;
import java.util.Map;
import javax.annotation.Nullable;
import org.apache.beam.runners.dataflow.internal.DataflowAggregatorTransforms;
import org.apache.beam.runners.dataflow.internal.DataflowMetricUpdateExtractor;
import org.apache.beam.runners.dataflow.options.DataflowPipelineOptions;
import org.apache.beam.runners.dataflow.util.MonitoringUtil;
import org.apache.beam.sdk.AggregatorRetrievalException;
import org.apache.beam.sdk.AggregatorValues;
import org.apache.beam.sdk.PipelineResult;
<<<<<<< HEAD
=======
import org.apache.beam.sdk.metrics.MetricResults;
>>>>>>> f2fe1ae4
import org.apache.beam.sdk.transforms.Aggregator;
import org.apache.beam.sdk.util.FluentBackoff;
import org.joda.time.Duration;
import org.slf4j.Logger;
import org.slf4j.LoggerFactory;

/**
 * A DataflowPipelineJob represents a job submitted to Dataflow using
 * {@link DataflowRunner}.
 */
public class DataflowPipelineJob implements PipelineResult {
  private static final Logger LOG = LoggerFactory.getLogger(DataflowPipelineJob.class);

  /**
   * The id for the job.
   */
  private String jobId;

  /**
   * Google cloud project to associate this pipeline with.
   */
  private String projectId;

  /**
   * Client for the Dataflow service. This can be used to query the service
   * for information about the job.
   */
  private DataflowPipelineOptions dataflowOptions;

  /**
   * The state the job terminated in or {@code null} if the job has not terminated.
   */
  @Nullable
  private State terminalState = null;

  /**
   * The job that replaced this one or {@code null} if the job has not been replaced.
   */
  @Nullable
  private DataflowPipelineJob replacedByJob = null;

  private DataflowAggregatorTransforms aggregatorTransforms;

  /**
   * The Metric Updates retrieved after the job was in a terminal state.
   */
  private List<MetricUpdate> terminalMetricUpdates;

  /**
   * The polling interval for job status and messages information.
   */
  static final Duration MESSAGES_POLLING_INTERVAL = Duration.standardSeconds(2);
  static final Duration STATUS_POLLING_INTERVAL = Duration.standardSeconds(2);

  static final double DEFAULT_BACKOFF_EXPONENT = 1.5;

  /**
   * The amount of polling retries for job status and messages information.
   */
  static final int MESSAGES_POLLING_RETRIES = 11;
  static final int STATUS_POLLING_RETRIES = 4;

  private static final FluentBackoff MESSAGES_BACKOFF_FACTORY =
      FluentBackoff.DEFAULT
          .withInitialBackoff(MESSAGES_POLLING_INTERVAL)
          .withMaxRetries(MESSAGES_POLLING_RETRIES)
          .withExponent(DEFAULT_BACKOFF_EXPONENT);
  protected static final FluentBackoff STATUS_BACKOFF_FACTORY =
      FluentBackoff.DEFAULT
          .withInitialBackoff(STATUS_POLLING_INTERVAL)
          .withMaxRetries(STATUS_POLLING_RETRIES)
          .withExponent(DEFAULT_BACKOFF_EXPONENT);

  /**
   * Constructs the job.
   *
   * @param projectId the project id
   * @param jobId the job id
   * @param dataflowOptions used to configure the client for the Dataflow Service
   * @param aggregatorTransforms a mapping from aggregators to PTransforms
   */
  public DataflowPipelineJob(
      String projectId,
      String jobId,
      DataflowPipelineOptions dataflowOptions,
      DataflowAggregatorTransforms aggregatorTransforms) {
    this.projectId = projectId;
    this.jobId = jobId;
    this.dataflowOptions = dataflowOptions;
    this.aggregatorTransforms = aggregatorTransforms;
  }

  /**
   * Get the id of this job.
   */
  public String getJobId() {
    return jobId;
  }

  /**
   * Get the project this job exists in.
   */
  public String getProjectId() {
    return projectId;
  }

  /**
   * Returns a new {@link DataflowPipelineJob} for the job that replaced this one, if applicable.
   *
   * @throws IllegalStateException if called before the job has terminated or if the job terminated
   * but was not updated
   */
  public DataflowPipelineJob getReplacedByJob() {
    if (terminalState == null) {
      throw new IllegalStateException("getReplacedByJob() called before job terminated");
    }
    if (replacedByJob == null) {
      throw new IllegalStateException("getReplacedByJob() called for job that was not replaced");
    }
    return replacedByJob;
  }

  @Override
  @Nullable
  public State waitUntilFinish() throws IOException, InterruptedException {
    return waitUntilFinish(Duration.millis(-1));
  }

  @Override
  @Nullable
  public State waitUntilFinish(Duration duration)
          throws IOException, InterruptedException {
    return waitUntilFinish(duration, new MonitoringUtil.LoggingHandler());
  }

  /**
   * Waits until the pipeline finishes and returns the final status.
   *
   * @param duration The time to wait for the job to finish.
   *     Provide a value less than 1 ms for an infinite wait.
   *
   * @param messageHandler If non null this handler will be invoked for each
   *   batch of messages received.
   * @return The final state of the job or null on timeout or if the
   *   thread is interrupted.
   * @throws IOException If there is a persistent problem getting job
   *   information.
   * @throws InterruptedException
   */
  @Nullable
  @VisibleForTesting
  public State waitUntilFinish(
      Duration duration,
      MonitoringUtil.JobMessagesHandler messageHandler) throws IOException, InterruptedException {
    return waitUntilFinish(duration, messageHandler, Sleeper.DEFAULT, NanoClock.SYSTEM);
  }

  /**
   * Waits until the pipeline finishes and returns the final status.
   *
   * @param duration The time to wait for the job to finish.
   *     Provide a value less than 1 ms for an infinite wait.
   *
   * @param messageHandler If non null this handler will be invoked for each
   *   batch of messages received.
   * @param sleeper A sleeper to use to sleep between attempts.
   * @param nanoClock A nanoClock used to time the total time taken.
   * @return The final state of the job or null on timeout.
   * @throws IOException If there is a persistent problem getting job
   *   information.
   * @throws InterruptedException if the thread is interrupted.
   */
  @Nullable
  @VisibleForTesting
  State waitUntilFinish(
      Duration duration,
      MonitoringUtil.JobMessagesHandler messageHandler,
      Sleeper sleeper,
      NanoClock nanoClock)
          throws IOException, InterruptedException {
    MonitoringUtil monitor = new MonitoringUtil(projectId, dataflowOptions.getDataflowClient());

    long lastTimestamp = 0;
    BackOff backoff;
    if (!duration.isLongerThan(Duration.ZERO)) {
      backoff = MESSAGES_BACKOFF_FACTORY.backoff();
    } else {
      backoff = MESSAGES_BACKOFF_FACTORY.withMaxCumulativeBackoff(duration).backoff();
    }

    // This function tracks the cumulative time from the *first request* to enforce the wall-clock
    // limit. Any backoff instance could, at best, track the the time since the first attempt at a
    // given request. Thus, we need to track the cumulative time ourselves.
    long startNanos = nanoClock.nanoTime();

    State state;
    do {
      // Get the state of the job before listing messages. This ensures we always fetch job
      // messages after the job finishes to ensure we have all them.
      state = getStateWithRetries(STATUS_BACKOFF_FACTORY.withMaxRetries(0).backoff(), sleeper);
      boolean hasError = state == State.UNKNOWN;

      if (messageHandler != null && !hasError) {
        // Process all the job messages that have accumulated so far.
        try {
          List<JobMessage> allMessages = monitor.getJobMessages(
              jobId, lastTimestamp);

          if (!allMessages.isEmpty()) {
            lastTimestamp =
                fromCloudTime(allMessages.get(allMessages.size() - 1).getTime()).getMillis();
            messageHandler.process(allMessages);
          }
        } catch (GoogleJsonResponseException | SocketTimeoutException e) {
          hasError = true;
          LOG.warn("There were problems getting current job messages: {}.", e.getMessage());
          LOG.debug("Exception information:", e);
        }
      }

      if (!hasError) {
<<<<<<< HEAD
        // Reset the backoff.
        backoff.reset();
        // If duration is set, update the new cumulative sleep time to be the remaining
        // part of the total input sleep duration.
        if (duration.isLongerThan(Duration.ZERO)) {
          long nanosConsumed = nanoClock.nanoTime() - startNanos;
          Duration consumed = Duration.millis((nanosConsumed + 999999) / 1000000);
          backoff =
              MESSAGES_BACKOFF_FACTORY.withMaxCumulativeBackoff(duration.minus(consumed)).backoff();
        }
        // Check if the job is done.
=======
        // We can stop if the job is done.
>>>>>>> f2fe1ae4
        if (state.isTerminal()) {
          return state;
        }

        // The job is not done, so we must keep polling.
        backoff.reset();

        // If a total duration for all backoff has been set, update the new cumulative sleep time to
        // be the remaining total backoff duration, stopping if we have already exceeded the
        // allotted time.
        if (duration.isLongerThan(Duration.ZERO)) {
          long nanosConsumed = nanoClock.nanoTime() - startNanos;
          Duration consumed = Duration.millis((nanosConsumed + 999999) / 1000000);
          Duration remaining = duration.minus(consumed);
          if (remaining.isLongerThan(Duration.ZERO)) {
            backoff = MESSAGES_BACKOFF_FACTORY.withMaxCumulativeBackoff(remaining).backoff();
          } else {
            // If there is no time remaining, don't bother backing off.
            backoff = BackOff.STOP_BACKOFF;
          }
        }
      }
    } while(BackOffUtils.next(sleeper, backoff));
    LOG.warn("No terminal state was returned.  State value {}", state);
    return null;  // Timed out.
  }

  @Override
  public State cancel() throws IOException {
    Job content = new Job();
    content.setProjectId(projectId);
    content.setId(jobId);
    content.setRequestedState("JOB_STATE_CANCELLED");
    try {
      dataflowOptions.getDataflowClient().projects().jobs()
          .update(projectId, jobId, content)
          .execute();
<<<<<<< HEAD
    } catch (IOException e) {
      String errorMsg = String.format(
          "Failed to cancel the job, please go to the Developers Console to cancel it manually: %s",
          MonitoringUtil.getJobMonitoringPageURL(getProjectId(), getJobId()));
      LOG.warn(errorMsg);
      throw new IOException(errorMsg, e);
    }
    return State.CANCELLED;
=======
      return State.CANCELLED;
    } catch (IOException e) {
      State state = getState();
      if (state.isTerminal()) {
        LOG.warn("Job is already terminated. State is {}", state);
        return state;
      } else {
        String errorMsg = String.format(
            "Failed to cancel the job, "
                + "please go to the Developers Console to cancel it manually: %s",
            MonitoringUtil.getJobMonitoringPageURL(getProjectId(), getJobId()));
        LOG.warn(errorMsg);
        throw new IOException(errorMsg, e);
      }
    }
>>>>>>> f2fe1ae4
  }

  @Override
  public State getState() {
    if (terminalState != null) {
      return terminalState;
    }

    return getStateWithRetries(STATUS_BACKOFF_FACTORY.backoff(), Sleeper.DEFAULT);
  }

  /**
   * Attempts to get the state. Uses exponential backoff on failure up to the maximum number
   * of passed in attempts.
   *
   * @param attempts The amount of attempts to make.
   * @param sleeper Object used to do the sleeps between attempts.
   * @return The state of the job or State.UNKNOWN in case of failure.
   */
  @VisibleForTesting
  State getStateWithRetries(BackOff attempts, Sleeper sleeper) {
    if (terminalState != null) {
      return terminalState;
    }
    try {
      Job job = getJobWithRetries(attempts, sleeper);
      return MonitoringUtil.toState(job.getCurrentState());
    } catch (IOException exn) {
      // The only IOException that getJobWithRetries is permitted to throw is the final IOException
      // that caused the failure of retry. Other exceptions are wrapped in an unchecked exceptions
      // and will propagate.
      return State.UNKNOWN;
    }
  }

  /**
   * Attempts to get the underlying {@link Job}. Uses exponential backoff on failure up to the
   * maximum number of passed in attempts.
   *
   * @param backoff the {@link BackOff} used to control retries.
   * @param sleeper Object used to do the sleeps between attempts.
   * @return The underlying {@link Job} object.
   * @throws IOException When the maximum number of retries is exhausted, the last exception is
   * thrown.
   */
  private Job getJobWithRetries(BackOff backoff, Sleeper sleeper) throws IOException {
    // Retry loop ends in return or throw
    while (true) {
      try {
        Job job = dataflowOptions.getDataflowClient()
            .projects()
            .jobs()
            .get(projectId, jobId)
            .execute();
        State currentState = MonitoringUtil.toState(job.getCurrentState());
        if (currentState.isTerminal()) {
          terminalState = currentState;
          replacedByJob = new DataflowPipelineJob(
              getProjectId(), job.getReplacedByJobId(), dataflowOptions, aggregatorTransforms);
        }
        return job;
      } catch (IOException exn) {
        LOG.warn("There were problems getting current job status: {}.", exn.getMessage());
        LOG.debug("Exception information:", exn);

        if (!nextBackOff(sleeper, backoff)) {
          throw exn;
        }
      }
    }
  }

  /**
   * Identical to {@link BackOffUtils#next} but without checked exceptions.
   */
  private boolean nextBackOff(Sleeper sleeper, BackOff backoff) {
    try {
      return BackOffUtils.next(sleeper, backoff);
    } catch (InterruptedException | IOException e) {
      if (e instanceof InterruptedException) {
        Thread.currentThread().interrupt();
      }
      throw new RuntimeException(e);
    }
  }

  @Override
  public <OutputT> AggregatorValues<OutputT> getAggregatorValues(Aggregator<?, OutputT> aggregator)
      throws AggregatorRetrievalException {
    try {
      final Map<String, OutputT> stepValues = fromMetricUpdates(aggregator);
      return new AggregatorValues<OutputT>() {
        @Override
        public Map<String, OutputT> getValuesAtSteps() {
          return stepValues;
        }

        @Override
        public String toString() {
          return MoreObjects.toStringHelper(this)
              .add("stepValues", stepValues)
              .toString();
        }
      };
    } catch (IOException e) {
      throw new AggregatorRetrievalException(
          "IOException when retrieving Aggregator values for Aggregator " + aggregator, e);
    }
  }

  @Override
  public MetricResults metrics() {
    throw new UnsupportedOperationException(
        "The DataflowRunner does not currently support metrics.");
  }

  private <OutputT> Map<String, OutputT> fromMetricUpdates(Aggregator<?, OutputT> aggregator)
      throws IOException {
    if (aggregatorTransforms.contains(aggregator)) {
      List<MetricUpdate> metricUpdates;
      if (terminalMetricUpdates != null) {
        metricUpdates = terminalMetricUpdates;
      } else {
        boolean terminal = getState().isTerminal();
        JobMetrics jobMetrics = dataflowOptions.getDataflowClient()
            .projects().jobs().getMetrics(projectId, jobId).execute();
        metricUpdates = jobMetrics.getMetrics();
        if (terminal && jobMetrics.getMetrics() != null) {
          terminalMetricUpdates = metricUpdates;
        }
      }

      return DataflowMetricUpdateExtractor.fromMetricUpdates(
          aggregator, aggregatorTransforms, metricUpdates);
    } else {
      throw new IllegalArgumentException(
          "Aggregator " + aggregator + " is not used in this pipeline");
    }
  }
}<|MERGE_RESOLUTION|>--- conflicted
+++ resolved
@@ -42,10 +42,7 @@
 import org.apache.beam.sdk.AggregatorRetrievalException;
 import org.apache.beam.sdk.AggregatorValues;
 import org.apache.beam.sdk.PipelineResult;
-<<<<<<< HEAD
-=======
 import org.apache.beam.sdk.metrics.MetricResults;
->>>>>>> f2fe1ae4
 import org.apache.beam.sdk.transforms.Aggregator;
 import org.apache.beam.sdk.util.FluentBackoff;
 import org.joda.time.Duration;
@@ -267,21 +264,7 @@
       }
 
       if (!hasError) {
-<<<<<<< HEAD
-        // Reset the backoff.
-        backoff.reset();
-        // If duration is set, update the new cumulative sleep time to be the remaining
-        // part of the total input sleep duration.
-        if (duration.isLongerThan(Duration.ZERO)) {
-          long nanosConsumed = nanoClock.nanoTime() - startNanos;
-          Duration consumed = Duration.millis((nanosConsumed + 999999) / 1000000);
-          backoff =
-              MESSAGES_BACKOFF_FACTORY.withMaxCumulativeBackoff(duration.minus(consumed)).backoff();
-        }
-        // Check if the job is done.
-=======
         // We can stop if the job is done.
->>>>>>> f2fe1ae4
         if (state.isTerminal()) {
           return state;
         }
@@ -319,16 +302,6 @@
       dataflowOptions.getDataflowClient().projects().jobs()
           .update(projectId, jobId, content)
           .execute();
-<<<<<<< HEAD
-    } catch (IOException e) {
-      String errorMsg = String.format(
-          "Failed to cancel the job, please go to the Developers Console to cancel it manually: %s",
-          MonitoringUtil.getJobMonitoringPageURL(getProjectId(), getJobId()));
-      LOG.warn(errorMsg);
-      throw new IOException(errorMsg, e);
-    }
-    return State.CANCELLED;
-=======
       return State.CANCELLED;
     } catch (IOException e) {
       State state = getState();
@@ -344,7 +317,6 @@
         throw new IOException(errorMsg, e);
       }
     }
->>>>>>> f2fe1ae4
   }
 
   @Override
