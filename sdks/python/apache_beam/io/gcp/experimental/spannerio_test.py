#
# Licensed to the Apache Software Foundation (ASF) under one or more
# contributor license agreements.  See the NOTICE file distributed with
# this work for additional information regarding copyright ownership.
# The ASF licenses this file to You under the Apache License, Version 2.0
# (the "License"); you may not use this file except in compliance with
# the License.  You may obtain a copy of the License at
#
#    http://www.apache.org/licenses/LICENSE-2.0
#
# Unless required by applicable law or agreed to in writing, software
# distributed under the License is distributed on an "AS IS" BASIS,
# WITHOUT WARRANTIES OR CONDITIONS OF ANY KIND, either express or implied.
# See the License for the specific language governing permissions and
# limitations under the License.
#

from __future__ import absolute_import

import datetime
import logging
import random
import string
import unittest

import mock

import apache_beam as beam
from apache_beam.metrics.metric import MetricsFilter
from apache_beam.testing.test_pipeline import TestPipeline
from apache_beam.testing.util import assert_that
from apache_beam.testing.util import equal_to

# Protect against environments where spanner library is not available.
# pylint: disable=wrong-import-order, wrong-import-position, ungrouped-imports
# pylint: disable=unused-import
try:
  from google.cloud import spanner
<<<<<<< HEAD
  from apache_beam.io.gcp.experimental.spannerio import create_transaction
  from apache_beam.io.gcp.experimental.spannerio import ReadOperation
  from apache_beam.io.gcp.experimental.spannerio import ReadFromSpanner
  from apache_beam.io.gcp.experimental.spannerio import WriteMutation
  from apache_beam.io.gcp.experimental.spannerio import MutationGroup
  from apache_beam.io.gcp.experimental.spannerio import WriteToSpanner
  from apache_beam.io.gcp.experimental.spannerio import _BatchFn
=======
  from apache_beam.io.gcp.experimental.spannerio import (
      create_transaction, ReadOperation, ReadFromSpanner)  # pylint: disable=unused-import
  # disable=unused-import
>>>>>>> a005fd76
except ImportError:
  spanner = None
# pylint: enable=wrong-import-order, wrong-import-position, ungrouped-imports
# pylint: enable=unused-import

MAX_DB_NAME_LENGTH = 30
TEST_PROJECT_ID = 'apache-beam-testing'
TEST_INSTANCE_ID = 'beam-test'
TEST_DATABASE_PREFIX = 'spanner-testdb-'
FAKE_TRANSACTION_INFO = {"session_id": "qwerty", "transaction_id": "qwerty"}
FAKE_ROWS = [[1, 'Alice'], [2, 'Bob'], [3, 'Carl'], [4, 'Dan'], [5, 'Evan'],
             [6, 'Floyd']]


def _generate_database_name():
  mask = string.ascii_lowercase + string.digits
  length = MAX_DB_NAME_LENGTH - 1 - len(TEST_DATABASE_PREFIX)
  return TEST_DATABASE_PREFIX + ''.join(
      random.choice(mask) for i in range(length))


def _generate_test_data():
  mask = string.ascii_lowercase + string.digits
  length = 100
  return [(
      'users', ['Key', 'Value'],
      [(x, ''.join(random.choice(mask) for _ in range(length)))
       for x in range(1, 5)])]


@unittest.skipIf(spanner is None, 'GCP dependencies are not installed.')
@mock.patch('apache_beam.io.gcp.experimental.spannerio.Client')
@mock.patch('apache_beam.io.gcp.experimental.spannerio.BatchSnapshot')
class SpannerReadTest(unittest.TestCase):
  def test_read_with_query_batch(
      self, mock_batch_snapshot_class, mock_client_class):
    mock_snapshot = mock.MagicMock()

    mock_snapshot.generate_query_batches.return_value = [{
        'query': {
            'sql': 'SELECT * FROM users'
        }, 'partition': 'test_partition'
    } for _ in range(3)]
    mock_snapshot.process_query_batch.side_effect = [
        FAKE_ROWS[0:2], FAKE_ROWS[2:4], FAKE_ROWS[4:]
    ]

    ro = [ReadOperation.query("Select * from users")]
    pipeline = TestPipeline()

    read = (
        pipeline
        | 'read' >> ReadFromSpanner(
            TEST_PROJECT_ID,
            TEST_INSTANCE_ID,
            _generate_database_name(),
            sql="SELECT * FROM users"))

    readall = (
        pipeline
        | 'read all' >> ReadFromSpanner(
            TEST_PROJECT_ID,
            TEST_INSTANCE_ID,
            _generate_database_name(),
            read_operations=ro))

    readpipeline = (
        pipeline
        | 'create reads' >> beam.Create(ro)
        | 'reads' >> ReadFromSpanner(
            TEST_PROJECT_ID, TEST_INSTANCE_ID, _generate_database_name()))

    pipeline.run()
    assert_that(read, equal_to(FAKE_ROWS), label='checkRead')
    assert_that(readall, equal_to(FAKE_ROWS), label='checkReadAll')
    assert_that(readpipeline, equal_to(FAKE_ROWS), label='checkReadPipeline')

  def test_read_with_table_batch(
      self, mock_batch_snapshot_class, mock_client_class):
    mock_snapshot = mock.MagicMock()
    mock_snapshot.generate_read_batches.return_value = [{
        'read': {
            'table': 'users',
            'keyset': {
                'all': True
            },
            'columns': ['Key', 'Value'],
            'index': ''
        },
        'partition': 'test_partition'
    } for _ in range(3)]
    mock_snapshot.process_read_batch.side_effect = [
        FAKE_ROWS[0:2], FAKE_ROWS[2:4], FAKE_ROWS[4:]
    ]

    ro = [ReadOperation.table("users", ["Key", "Value"])]
    pipeline = TestPipeline()

    read = (
        pipeline
        | 'read' >> ReadFromSpanner(
            TEST_PROJECT_ID,
            TEST_INSTANCE_ID,
            _generate_database_name(),
            table="users",
            columns=["Key", "Value"]))

    readall = (
        pipeline
        | 'read all' >> ReadFromSpanner(
            TEST_PROJECT_ID,
            TEST_INSTANCE_ID,
            _generate_database_name(),
            read_operations=ro))

    readpipeline = (
        pipeline
        | 'create reads' >> beam.Create(ro)
        | 'reads' >> ReadFromSpanner(
            TEST_PROJECT_ID, TEST_INSTANCE_ID, _generate_database_name()))

    pipeline.run()
    assert_that(read, equal_to(FAKE_ROWS), label='checkRead')
    assert_that(readall, equal_to(FAKE_ROWS), label='checkReadAll')
    assert_that(readpipeline, equal_to(FAKE_ROWS), label='checkReadPipeline')

    with self.assertRaises(ValueError):
      # Test the exception raised when user passes the read operations in the
      # constructor and also in the pipeline.
      _ = (
          pipeline | 'reads error' >> ReadFromSpanner(
              project_id=TEST_PROJECT_ID,
              instance_id=TEST_INSTANCE_ID,
              database_id=_generate_database_name(),
              table="users"))
      pipeline.run()

  def test_read_with_index(self, mock_batch_snapshot_class, mock_client_class):
    mock_snapshot = mock.MagicMock()
    mock_snapshot.generate_read_batches.return_value = [{
        'read': {
            'table': 'users',
            'keyset': {
                'all': True
            },
            'columns': ['Key', 'Value'],
            'index': ''
        },
        'partition': 'test_partition'
    } for _ in range(3)]
    mock_snapshot.process_read_batch.side_effect = [
        FAKE_ROWS[0:2], FAKE_ROWS[2:4], FAKE_ROWS[4:]
    ]
    ro = [ReadOperation.table("users", ["Key", "Value"], index="Key")]
    pipeline = TestPipeline()
    read = (
        pipeline
        | 'read' >> ReadFromSpanner(
            TEST_PROJECT_ID,
            TEST_INSTANCE_ID,
            _generate_database_name(),
            table="users",
            columns=["Key", "Value"]))
    readall = (
        pipeline
        | 'read all' >> ReadFromSpanner(
            TEST_PROJECT_ID,
            TEST_INSTANCE_ID,
            _generate_database_name(),
            read_operations=ro))
    readpipeline = (
        pipeline
        | 'create reads' >> beam.Create(ro)
        | 'reads' >> ReadFromSpanner(
            TEST_PROJECT_ID, TEST_INSTANCE_ID, _generate_database_name()))
    pipeline.run()
    assert_that(read, equal_to(FAKE_ROWS), label='checkRead')
    assert_that(readall, equal_to(FAKE_ROWS), label='checkReadAll')
    assert_that(readpipeline, equal_to(FAKE_ROWS), label='checkReadPipeline')
    with self.assertRaises(ValueError):
      # Test the exception raised when user passes the read operations in the
      # constructor and also in the pipeline.
      _ = (
          pipeline | 'reads error' >> ReadFromSpanner(
              project_id=TEST_PROJECT_ID,
              instance_id=TEST_INSTANCE_ID,
              database_id=_generate_database_name(),
              table="users"))
      pipeline.run()

  def test_read_with_transaction(
      self, mock_batch_snapshot_class, mock_client_class):
    mock_client = mock.MagicMock()
    mock_instance = mock.MagicMock()
    mock_database = mock.MagicMock()
    mock_snapshot = mock.MagicMock()

    mock_client_class.return_value = mock_client
    mock_client.instance.return_value = mock_instance
    mock_instance.database.return_value = mock_database
    mock_database.batch_snapshot.return_value = mock_snapshot
    mock_batch_snapshot_class.return_value = mock_snapshot
    mock_batch_snapshot_class.from_dict.return_value = mock_snapshot
    mock_snapshot.to_dict.return_value = FAKE_TRANSACTION_INFO

    mock_session = mock.MagicMock()
    mock_transaction_ctx = mock.MagicMock()
    mock_transaction = mock.MagicMock()

    mock_snapshot._get_session.return_value = mock_session
    mock_session.transaction.return_value = mock_transaction
    mock_transaction.__enter__.return_value = mock_transaction_ctx
    mock_transaction_ctx.execute_sql.return_value = FAKE_ROWS

    ro = [ReadOperation.query("Select * from users")]
    p = TestPipeline()

    transaction = (
        p | create_transaction(
            project_id=TEST_PROJECT_ID,
            instance_id=TEST_INSTANCE_ID,
            database_id=_generate_database_name(),
            exact_staleness=datetime.timedelta(seconds=10)))

    read_query = (
        p | 'with query' >> ReadFromSpanner(
            project_id=TEST_PROJECT_ID,
            instance_id=TEST_INSTANCE_ID,
            database_id=_generate_database_name(),
            transaction=transaction,
            sql="Select * from users"))

    read_table = (
        p | 'with table' >> ReadFromSpanner(
            project_id=TEST_PROJECT_ID,
            instance_id=TEST_INSTANCE_ID,
            database_id=_generate_database_name(),
            transaction=transaction,
            table="users",
            columns=["Key", "Value"]))

    read_indexed_table = (
        p | 'with index' >> ReadFromSpanner(
            project_id=TEST_PROJECT_ID,
            instance_id=TEST_INSTANCE_ID,
            database_id=_generate_database_name(),
            transaction=transaction,
            table="users",
            index="Key",
            columns=["Key", "Value"]))

    read = (
        p | 'read all' >> ReadFromSpanner(
            TEST_PROJECT_ID,
            TEST_INSTANCE_ID,
            _generate_database_name(),
            transaction=transaction,
            read_operations=ro))

    read_pipeline = (
        p
        | 'create read operations' >> beam.Create(ro)
        | 'reads' >> ReadFromSpanner(
            TEST_PROJECT_ID,
            TEST_INSTANCE_ID,
            _generate_database_name(),
            transaction=transaction))

    p.run()

    assert_that(read_query, equal_to(FAKE_ROWS), label='checkQuery')
    assert_that(read_table, equal_to(FAKE_ROWS), label='checkTable')
    assert_that(
        read_indexed_table, equal_to(FAKE_ROWS), label='checkTableIndex')
    assert_that(read, equal_to(FAKE_ROWS), label='checkReadAll')
    assert_that(read_pipeline, equal_to(FAKE_ROWS), label='checkReadPipeline')

    with self.assertRaises(ValueError):
      # Test the exception raised when user passes the read operations in the
      # constructor and also in the pipeline.
      _ = (
          p
          | 'create read operations2' >> beam.Create(ro)
          | 'reads with error' >> ReadFromSpanner(
              TEST_PROJECT_ID,
              TEST_INSTANCE_ID,
              _generate_database_name(),
              transaction=transaction,
              read_operations=ro))
      p.run()

  def test_invalid_transaction(
      self, mock_batch_snapshot_class, mock_client_class):
    with self.assertRaises(ValueError):
      p = TestPipeline()
      transaction = (p | beam.Create([{"invalid": "transaction"}]))
      _ = (
          p | 'with query' >> ReadFromSpanner(
              project_id=TEST_PROJECT_ID,
              instance_id=TEST_INSTANCE_ID,
              database_id=_generate_database_name(),
              transaction=transaction,
              sql="Select * from users"))
      p.run()

  def test_display_data(self, *args):
    dd_sql = ReadFromSpanner(
        project_id=TEST_PROJECT_ID,
        instance_id=TEST_INSTANCE_ID,
        database_id=_generate_database_name(),
        sql="Select * from users").display_data()

    dd_table = ReadFromSpanner(
        project_id=TEST_PROJECT_ID,
        instance_id=TEST_INSTANCE_ID,
        database_id=_generate_database_name(),
        table="users",
        columns=['id', 'name']).display_data()

    dd_transaction = ReadFromSpanner(
        project_id=TEST_PROJECT_ID,
        instance_id=TEST_INSTANCE_ID,
        database_id=_generate_database_name(),
        table="users",
        columns=['id', 'name'],
        transaction={
            "transaction_id": "test123", "session_id": "test456"
        }).display_data()

    self.assertTrue("sql" in dd_sql)
    self.assertTrue("table" in dd_table)
    self.assertTrue("table" in dd_transaction)
    self.assertTrue("transaction" in dd_transaction)


@unittest.skipIf(spanner is None, 'GCP dependencies are not installed.')
@mock.patch('apache_beam.io.gcp.experimental.spannerio.Client')
@mock.patch('google.cloud.spanner_v1.database.BatchCheckout')
class SpannerWriteTest(unittest.TestCase):

  def test_spanner_write(self, mock_batch_snapshot_class, mock_batch_checkout):
    ks = spanner.KeySet(keys=[[1233], [1234]])

    mutations = [
        WriteMutation.delete("roles", ks),
        WriteMutation.insert("roles", ("key", "rolename"),
                             [('1233', "mutations-inset-1233")]),
        WriteMutation.insert("roles", ("key", "rolename"),
                             [('1234', "mutations-inset-1234")]),
        WriteMutation.update("roles", ("key", "rolename"),
                             [('1234', "mutations-inset-1233-updated")]),
    ]

    p = TestPipeline()
    _ = (
        p
        | beam.Create(mutations)
        | WriteToSpanner(
            project_id=TEST_PROJECT_ID,
            instance_id=TEST_INSTANCE_ID,
            database_id=_generate_database_name(),
            max_batch_size_bytes=1024)
    )
    res = p.run()
    res.wait_until_finish()

    metric_results = res.metrics().query(
        MetricsFilter().with_name("SpannerBatches"))
    batches_counter = metric_results['counters'][0]

    self.assertEqual(batches_counter.committed, 2)
    self.assertEqual(batches_counter.attempted, 2)

  def test_spanner_bundles_size(self, mock_batch_snapshot_class,
                                mock_batch_checkout):
    ks = spanner.KeySet(keys=[[1233], [1234]])
    mutations = [
        WriteMutation.delete("roles", ks),
        WriteMutation.insert("roles", ("key", "rolename"),
                             [('1234', "mutations-inset-1234")])
    ] * 50
    p = TestPipeline()
    _ = (
        p
        | beam.Create(mutations)
        | WriteToSpanner(
            project_id=TEST_PROJECT_ID,
            instance_id=TEST_INSTANCE_ID,
            database_id=_generate_database_name(),
            max_batch_size_bytes=1024)
    )
    res = p.run()
    res.wait_until_finish()

    metric_results = res.metrics().query(
        MetricsFilter().with_name('SpannerBatches'))
    batches_counter = metric_results['counters'][0]

    self.assertEqual(batches_counter.committed, 53)
    self.assertEqual(batches_counter.attempted, 53)

  def test_spanner_write_mutation_groups(self, mock_batch_snapshot_class,
                                         mock_batch_checkout):
    ks = spanner.KeySet(keys=[[1233], [1234]])
    mutation_groups = [
        MutationGroup([
            WriteMutation.insert("roles", ("key", "rolename"),
                                 [('9001233', "mutations-inset-1233")]),
            WriteMutation.insert("roles", ("key", "rolename"),
                                 [('9001234', "mutations-inset-1234")])
        ]),
        MutationGroup([
            WriteMutation.update(
                "roles", ("key", "rolename"),
                [('9001234', "mutations-inset-9001233-updated")])
        ]),
        MutationGroup([WriteMutation.delete("roles", ks)])
    ]

    p = TestPipeline()
    _ = (
        p
        | beam.Create(mutation_groups)
        | WriteToSpanner(
            project_id=TEST_PROJECT_ID,
            instance_id=TEST_INSTANCE_ID,
            database_id=_generate_database_name(),
            max_batch_size_bytes=100)
    )
    res = p.run()
    res.wait_until_finish()

    metric_results = res.metrics().query(
        MetricsFilter().with_name('SpannerBatches'))
    batches_counter = metric_results['counters'][0]

    self.assertEqual(batches_counter.committed, 3)
    self.assertEqual(batches_counter.attempted, 3)

  def test_mutation_group_batching(self, mock_batch_snapshot_class,
                                   mock_batch_checkout):

  # each mutation group byte size is 58 bytes.
    mutation_group = [MutationGroup([
        WriteMutation.insert("roles", ("key", "rolename"),
                             [('1234', "mutations-inset-1234")])])] * 50

    with TestPipeline() as p:
      # the total 50 mutation gorup size will be 2900 (58 * 50)
      # if we want to make two batches, so batch size should be 1450 (2900 / 2)
      # and each bach should contains 25 mutations.
      res = (
          p | beam.Create(mutation_group) | beam.ParDo(_BatchFn(1450))
          | beam.Map(lambda x: len(x))
      )
      assert_that(res, equal_to([25, 25]))

  def test_write_mutation_error(self, *args):
    with self.assertRaises(ValueError):
      # since `WriteMutation` only accept one operation.
      WriteMutation(insert="table-name", update="table-name")

  def test_display_data(self, *args):
    data = WriteToSpanner(
        project_id=TEST_PROJECT_ID,
        instance_id=TEST_INSTANCE_ID,
        database_id=_generate_database_name(),
        max_batch_size_bytes=1024
    ).display_data()
    self.assertTrue("project_id" in data)
    self.assertTrue("instance_id" in data)
    self.assertTrue("pool" in data)
    self.assertTrue("database" in data)
    self.assertTrue("batch_size" in data)


if __name__ == '__main__':
  logging.getLogger().setLevel(logging.INFO)
  unittest.main()<|MERGE_RESOLUTION|>--- conflicted
+++ resolved
@@ -36,7 +36,6 @@
 # pylint: disable=unused-import
 try:
   from google.cloud import spanner
-<<<<<<< HEAD
   from apache_beam.io.gcp.experimental.spannerio import create_transaction
   from apache_beam.io.gcp.experimental.spannerio import ReadOperation
   from apache_beam.io.gcp.experimental.spannerio import ReadFromSpanner
@@ -44,11 +43,6 @@
   from apache_beam.io.gcp.experimental.spannerio import MutationGroup
   from apache_beam.io.gcp.experimental.spannerio import WriteToSpanner
   from apache_beam.io.gcp.experimental.spannerio import _BatchFn
-=======
-  from apache_beam.io.gcp.experimental.spannerio import (
-      create_transaction, ReadOperation, ReadFromSpanner)  # pylint: disable=unused-import
-  # disable=unused-import
->>>>>>> a005fd76
 except ImportError:
   spanner = None
 # pylint: enable=wrong-import-order, wrong-import-position, ungrouped-imports
