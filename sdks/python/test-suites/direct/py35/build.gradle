--- conflicted
+++ resolved
@@ -21,45 +21,7 @@
 
 // Required to setup a Python 3 virtualenv and task names.
 pythonVersion = '3.5'
-<<<<<<< HEAD
-
-def runScriptsDir = "${rootDir}/sdks/python/scripts"
-
-task postCommitIT {
-  dependsOn 'installGcpTest'
-
-  // Run IT tests with TestDirectRunner in batch in Python 3.
-  doLast {
-    def batchTests = [
-        "apache_beam.examples.wordcount_it_test:WordCountIT.test_wordcount_it",
-        "apache_beam.io.gcp.pubsub_integration_test:PubSubIntegrationTest",
-        "apache_beam.io.gcp.big_query_query_to_table_it_test:BigQueryQueryToTableIT",
-        "apache_beam.io.gcp.bigquery_io_read_it_test",
-        "apache_beam.io.gcp.bigquery_read_it_test",
-        "apache_beam.io.gcp.bigquery_write_it_test",
-        "apache_beam.io.gcp.datastore.v1new.datastore_write_it_test",
-        "apache_beam.io.gcp.experimental.spannerio_read_it_test",
-        "apache_beam.io.gcp.experimental.spannerio_write_it_test",
-    ]
-    def testOpts = [
-        "--tests=${batchTests.join(',')}",
-        "--nocapture",    // Print stdout instantly
-        "--processes=8",  // run tests in parallel
-        "--process-timeout=4500", // timeout of whole command execution
-    ]
-    def argMap = ["runner": "TestDirectRunner",
-                  "test_opts": testOpts,
-                  "suite": "postCommitIT-direct-py35"]
-    def batchCmdArgs = mapToArgString(argMap)
-    exec {
-      executable 'sh'
-      args '-c', ". ${envdir}/bin/activate && ${runScriptsDir}/run_integration_test.sh $batchCmdArgs"
-    }
-  }
-}
-=======
 apply from: '../common.gradle'
->>>>>>> 700bd67e
 
 task mongodbioIT {
   dependsOn 'setupVirtualenv'
